--- conflicted
+++ resolved
@@ -353,12 +353,8 @@
     /**
      * Deletes elements that were removed before the given time.
      */
-<<<<<<< HEAD
-    internal fun garbageCollect(ticket: TimeTicket): Int {
-=======
     @VisibleForTesting
     public fun garbageCollect(ticket: TimeTicket): Int {
->>>>>>> 6782b5cf
         if (options.disableGC) {
             return 0
         }
