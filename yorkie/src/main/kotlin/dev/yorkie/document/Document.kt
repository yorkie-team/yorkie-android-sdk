package dev.yorkie.document

import com.google.common.annotations.VisibleForTesting
import com.google.protobuf.ByteString
import dev.yorkie.api.toCrdtObject
import dev.yorkie.document.change.Change
import dev.yorkie.document.change.ChangeContext
import dev.yorkie.document.change.ChangeID
import dev.yorkie.document.change.ChangePack
import dev.yorkie.document.change.CheckPoint
import dev.yorkie.document.crdt.CrdtObject
import dev.yorkie.document.crdt.CrdtRoot
import dev.yorkie.document.crdt.RhtPQMap
import dev.yorkie.document.json.JsonObject
import dev.yorkie.document.time.ActorID
import dev.yorkie.document.time.TimeTicket
import dev.yorkie.document.time.TimeTicket.Companion.InitialTimeTicket
import dev.yorkie.util.YorkieLogger
import dev.yorkie.util.createSingleThreadDispatcher
import dev.yorkie.util.findPrefixes
import kotlinx.coroutines.CoroutineScope
import kotlinx.coroutines.Deferred
import kotlinx.coroutines.SupervisorJob
import kotlinx.coroutines.async
import kotlinx.coroutines.flow.Flow
import kotlinx.coroutines.flow.MutableSharedFlow
import kotlinx.coroutines.withContext
import org.apache.commons.collections4.trie.PatriciaTrie

/**
 * A CRDT-based data type.
 * We can represent the model of the application.
 * And we can edit it even while offline.
 */
public class Document private constructor(
    public val key: Key,
    private val eventStream: MutableSharedFlow<Event>,
) : Flow<Document.Event> by eventStream {
    private val dispatcher = createSingleThreadDispatcher("Document($key)")
    private val scope = CoroutineScope(SupervisorJob() + dispatcher)
    private val localChanges = mutableListOf<Change>()

    private var root: CrdtRoot = CrdtRoot(CrdtObject(InitialTimeTicket, rht = RhtPQMap()))

    @get:VisibleForTesting
    internal var clone: CrdtRoot? = null
        private set

    private var changeID = ChangeID.InitialChangeID
    private var checkPoint = CheckPoint.InitialCheckPoint

    internal val hasLocalChanges: Boolean
        get() = localChanges.isNotEmpty()

    public constructor(key: Key) : this(key, MutableSharedFlow())

    /**
     * Executes the given [updater] to update this document.
     */
    public fun updateAsync(
        message: String? = null,
        updater: (root: JsonObject) -> Unit,
    ): Deferred<Boolean> {
        return scope.async {
            val clone = ensureClone()
            val context = ChangeContext(
                id = changeID.next(),
                root = clone,
                message = message,
            )

            runCatching {
                val proxy = JsonObject(context, clone.rootObject)
                updater.invoke(proxy)
            }.onFailure {
                this@Document.clone = null
                YorkieLogger.e("Document.update", it.message.orEmpty())
                return@async false
            }

            if (!context.hasOperations) {
                return@async true
            }
            val change = context.getChange()
            change.execute(root)
            localChanges += change
            changeID = change.id
            eventStream.emit(change.asLocal())
            true
        }
    }

    /**
     * Applies the given [pack] into this document.
     * 1. Remove local changes applied to server.
     * 2. Update the checkpoint.
     * 3. Do Garbage collection.
     */
    internal suspend fun applyChangePack(pack: ChangePack): Unit = withContext(dispatcher) {
        if (pack.hasSnapshot) {
            applySnapshot(pack.checkPoint.serverSeq, checkNotNull(pack.snapshot))
        } else if (pack.hasChanges) {
            applyChanges(pack.changes)
        }

        val iterator = localChanges.iterator()
        while (iterator.hasNext()) {
            val change = iterator.next()
            if (change.id.clientSeq > pack.checkPoint.clientSeq) {
                break
            }
            iterator.remove()
        }

        checkPoint = checkPoint.forward(pack.checkPoint)

        pack.minSyncedTicket?.let(::garbageCollect)
    }

    /**
     * Applies the given [snapshot] into this document.
     */
    private suspend fun applySnapshot(serverSeq: Long, snapshot: ByteString) {
        root = CrdtRoot(snapshot.toCrdtObject())
        changeID = changeID.syncLamport(serverSeq)
        clone = null
        eventStream.emit(Event.Snapshot(snapshot))
    }

    /**
     * Applies the given [changes] into this document.
     */
    private suspend fun applyChanges(changes: List<Change>) {
        val clone = ensureClone()
        val changesInfo = changes.map {
            it.execute(clone)
            it.execute(root)
            changeID = changeID.syncLamport(it.id.lamport)
            it.toChangeInfo()
        }
        if (changesInfo.isEmpty()) {
            return
        }
        eventStream.emit(Event.RemoteChange(changesInfo))
    }

    private fun ensureClone(): CrdtRoot {
        return clone ?: root.deepCopy().also { clone = it }
    }

    /**
     * Create [ChangePack] of [localChanges] to send to the remote server.
     */
    internal suspend fun createChangePack() = withContext(dispatcher) {
        val checkPoint = checkPoint.increaseClientSeq(localChanges.size)
        ChangePack(key.value, checkPoint, localChanges, null, null)
    }

    /**
     * Sets [actorID] into this document.
     * This is also applied in the [localChanges] the document has.
     */
    internal suspend fun setActor(actorID: ActorID) = withContext(dispatcher) {
        localChanges.forEach {
            it.setActor(actorID)
        }
        changeID = changeID.setActor(actorID)

        // TODO: also apply to root
    }

    public fun getRoot(): JsonObject {
        val clone = ensureClone()
        val context = ChangeContext(changeID.next(), clone, null)
        return JsonObject(context, clone.rootObject)
    }

    // NOTE(7hong13): original comment from JS-SDK:
    // `garbageCollect` purges elements that were removed before the given time.
    /**
     * Deletes elements that were removed before the given time.
     */
    private fun garbageCollect(ticket: TimeTicket): Int {
        clone?.garbageCollect(ticket)
        return root.garbageCollect(ticket)
    }

    private fun Change.createPaths(): List<String> {
        val pathTrie = PatriciaTrie<String>()
        operations.forEach { operation ->
            val createdAt = operation.effectedCreatedAt
            val subPaths = root.createSubPaths(createdAt).drop(1)
            subPaths.forEach { subPath -> pathTrie[subPath] = subPath }
        }
        return pathTrie.findPrefixes().map { "." + it.joinToString(".") }
    }

    private fun Change.asLocal() = Event.LocalChange(listOf(toChangeInfo()))

    private fun Change.toChangeInfo() = Event.ChangeInfo(this, createPaths())

    public fun toJson(): String {
        return root.toJson()
    }

<<<<<<< HEAD
    public fun getRoot(): JsonObject {
        val clone = ensureClone()
        val context = ChangeContext(changeID.next(), clone, null)
        return JsonObject(context, clone.rootObject)
    }

    public sealed class Event<T>(public val value: T) {
=======
    public interface Event {
>>>>>>> 0ba49b36

        public class Snapshot internal constructor(public val data: ByteString) : Event

        public class LocalChange internal constructor(
            public val changeInfos: List<ChangeInfo>,
        ) : Event

        public class RemoteChange internal constructor(
            public val changeInfos: List<ChangeInfo>,
        ) : Event

        public class ChangeInfo(
            public val change: Change,
            @Suppress("unused") public val paths: List<String>,
        )
    }

    @JvmInline
    public value class Key(public val value: String)
}<|MERGE_RESOLUTION|>--- conflicted
+++ resolved
@@ -203,17 +203,7 @@
         return root.toJson()
     }
 
-<<<<<<< HEAD
-    public fun getRoot(): JsonObject {
-        val clone = ensureClone()
-        val context = ChangeContext(changeID.next(), clone, null)
-        return JsonObject(context, clone.rootObject)
-    }
-
-    public sealed class Event<T>(public val value: T) {
-=======
     public interface Event {
->>>>>>> 0ba49b36
 
         public class Snapshot internal constructor(public val data: ByteString) : Event
 
