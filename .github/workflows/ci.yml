name: Android CI

on:
  push:
    branches: [ "main" ]
  pull_request:
    branches: [ "main" ]

jobs:
  checks:
    name: Checks
    runs-on: ubuntu-latest
    timeout-minutes: 20
    steps:
      - uses: actions/checkout@v3
      - uses: actions/setup-java@v3
        with:
          java-version: 17
          distribution: 'zulu'
          cache: 'gradle'
      - run: chmod +x gradlew
      - uses: gradle/gradle-build-action@v2
      - run: ./gradlew lintKotlin
      - run: ./gradlew lint

  unit-tests:
    name: Unit tests
    runs-on: ubuntu-latest
    timeout-minutes: 20
    steps:
      - uses: actions/checkout@v3
      - uses: actions/setup-java@v3
        with:
          java-version: 17
          distribution: 'zulu'
          cache: 'gradle'
      - run: chmod +x gradlew
      - uses: gradle/gradle-build-action@v2
      - run: ./gradlew yorkie:testDebugUnitTest
      - run: ./gradlew yorkie:jacocoDebugTestReport
      - uses: actions/upload-artifact@v3
        with:
          name: unit-test-artifact
          path: yorkie/build/reports/jacoco/jacocoDebugTestReport/jacocoDebugTestReport.xml

  instrumentation-tests:
    name: Instrumentation tests
    strategy:
      fail-fast: false
      matrix:
        api-level: [ 24 ]
        target: [ google_apis ]
    runs-on: ubuntu-latest
    timeout-minutes: 60
    steps:
      - uses: actions/checkout@v3
      - uses: actions/setup-java@v3
        with:
          java-version: 17
          distribution: 'zulu'
          cache: 'gradle'
      - run: chmod +x gradlew
      - uses: gradle/gradle-build-action@v2
      - run: |
          docker system prune --all --force
          docker-compose -f docker/docker-compose-ci.yml up --build -d
      - uses: actions/cache@v3
        id: avd-cache
        with:
          path: |
            ~/.android/avd/*
            ~/.android/adb*
          key: avd-${{ matrix.api-level }}-${{ matrix.target }}-x86_64-4096m
      - if: steps.avd-cache.outputs.cache-hit != 'true'
        uses: reactivecircus/android-emulator-runner@v2
        with:
          api-level: ${{ matrix.api-level }}
          target: ${{ matrix.target }}
          arch: x86_64
          force-avd-creation: false
          emulator-options: -no-window -gpu swiftshader_indirect -noaudio -no-boot-anim -camera-back none
          ram-size: 4096M
          emulator-boot-timeout: 12000
          disable-animations: false
          script: echo "Generated AVD snapshot for caching."
      - uses: reactivecircus/android-emulator-runner@v2
        with:
          api-level: ${{ matrix.api-level }}
          target: ${{ matrix.target }}
          arch: x86_64
          force-avd-creation: false
          emulator-options: -no-snapshot-save -no-window -gpu swiftshader_indirect -noaudio -no-boot-anim -camera-back none
          ram-size: 4096M
          emulator-boot-timeout: 12000
          disable-animations: true
          script: |
<<<<<<< HEAD
=======
            adb shell pm list packages | grep dev.yorkie.test && adb uninstall dev.yorkie.test || true;
>>>>>>> 7531f9fb
            ./gradlew yorkie:connectedCheck -Pandroid.testInstrumentationRunnerArguments.notAnnotation=dev.yorkie.TreeTest --no-build-cache --no-daemon --stacktrace
            ./gradlew yorkie:connectedCheck -Pandroid.testInstrumentationRunnerArguments.annotation=dev.yorkie.TreeBasicTest --no-build-cache --no-daemon --stacktrace
            ./gradlew yorkie:connectedCheck -Pandroid.testInstrumentationRunnerArguments.annotation=dev.yorkie.TreeSplitMergeTest --no-build-cache --no-daemon --stacktrace
      - if: ${{ matrix.api-level == 24 }}
        run: ./gradlew yorkie:jacocoDebugTestReport
      - if: ${{ matrix.api-level == 24 }}
        uses: actions/upload-artifact@v3
        with:
          name: android-test-artifact
          path: yorkie/build/reports/jacoco/jacocoDebugTestReport/jacocoDebugTestReport.xml

  codecov:
    name: Codecov
    needs: [ unit-tests, instrumentation-tests ]
    runs-on: ubuntu-latest
    timeout-minutes: 20
    steps:
      - uses: actions/checkout@v3
      - uses: actions/download-artifact@v2
      - uses: codecov/codecov-action@v3
        with:
          fail_ci_if_error: true
          verbose: false

  microbenchmarks:
    name: Microbenchmarks
    runs-on: macos-latest
    timeout-minutes: 60
    steps:
      - uses: actions/checkout@v3
      - uses: actions/setup-java@v3
        with:
          java-version: 17
          distribution: 'zulu'
          cache: 'gradle'
      - run: chmod +x gradlew
      - uses: gradle/gradle-build-action@v2
      - uses: actions/cache@v3
        id: avd-cache
        with:
          path: |
            ~/.android/avd/*
            ~/.android/adb*
          key: avd-30-google_apis-x86_64-4096m
      - if: steps.avd-cache.outputs.cache-hit != 'true'
        uses: reactivecircus/android-emulator-runner@v2
        with:
          api-level: 30
          target: google_apis
          arch: x86_64
          force-avd-creation: false
          emulator-options: -no-window -gpu swiftshader_indirect -noaudio -no-boot-anim -camera-back none
          ram-size: 4096M
          disable-animations: false
          script: echo "Generated AVD snapshot for caching."
      - uses: reactivecircus/android-emulator-runner@v2
        with:
          api-level: 30
          target: google_apis
          arch: x86_64
          force-avd-creation: false
          emulator-options: -no-snapshot-save -no-window -gpu swiftshader_indirect -noaudio -no-boot-anim -camera-back none
          ram-size: 4096M
          disable-animations: true
          script: |
            ./gradlew microbenchmark:assembleReleaseAndroidTest;
            adb shell pm list packages | grep dev.yorkie.microbenchmark.test && adb uninstall dev.yorkie.microbenchmark.test || true;
            adb install microbenchmark/build/outputs/apk/androidTest/release/microbenchmark-release-androidTest.apk;
            adb shell am instrument -w -e no-isolated-storage true -e additionalTestOutputDir /sdcard/Download/ -e "androidx.benchmark.suppressErrors" "EMULATOR,LOW-BATTERY,UNLOCKED" dev.yorkie.microbenchmark.test/androidx.benchmark.junit4.AndroidBenchmarkRunner;
            adb shell find /sdcard/Download -name "*-benchmarkData.json" | tr -d '\r' | xargs -n1 adb pull
      - run: |
          echo "$(cat dev.yorkie.microbenchmark.test-benchmarkData.json)"
      - uses: actions/upload-artifact@v3
        with:
          name: microbenchmark-artifact
          path: dev.yorkie.microbenchmark.test-benchmarkData.json<|MERGE_RESOLUTION|>--- conflicted
+++ resolved
@@ -94,10 +94,7 @@
           emulator-boot-timeout: 12000
           disable-animations: true
           script: |
-<<<<<<< HEAD
-=======
             adb shell pm list packages | grep dev.yorkie.test && adb uninstall dev.yorkie.test || true;
->>>>>>> 7531f9fb
             ./gradlew yorkie:connectedCheck -Pandroid.testInstrumentationRunnerArguments.notAnnotation=dev.yorkie.TreeTest --no-build-cache --no-daemon --stacktrace
             ./gradlew yorkie:connectedCheck -Pandroid.testInstrumentationRunnerArguments.annotation=dev.yorkie.TreeBasicTest --no-build-cache --no-daemon --stacktrace
             ./gradlew yorkie:connectedCheck -Pandroid.testInstrumentationRunnerArguments.annotation=dev.yorkie.TreeSplitMergeTest --no-build-cache --no-daemon --stacktrace
