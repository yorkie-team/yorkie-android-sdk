--- conflicted
+++ resolved
@@ -4,10 +4,8 @@
 import dev.yorkie.document.time.TimeTicket
 import org.junit.Assert.assertEquals
 import org.junit.Assert.assertNotSame
-<<<<<<< HEAD
 import org.junit.Assert.assertThrows
-=======
->>>>>>> f4f93028
+
 import org.junit.Before
 import org.junit.Test
 
@@ -52,13 +50,10 @@
 
     @Test
     fun `should handle remove operations`() {
-<<<<<<< HEAD
         assertThrows(IllegalStateException::class.java) {
             target.remove(timeTickets[0], timeTickets[1])
         }
 
-=======
->>>>>>> f4f93028
         assertEquals(1, target.length)
 
         crdtElements.forEach(target::insert)
@@ -76,7 +71,6 @@
     }
 
     @Test
-<<<<<<< HEAD
     fun `should handle removeByIndex operations`() {
         assertEquals(1, target.length)
 
@@ -102,9 +96,6 @@
             target.delete(crdtElements[0])
         }
 
-=======
-    fun `should handle delete operations`() {
->>>>>>> f4f93028
         assertEquals(1, target.length)
 
         crdtElements.forEach(target::insert)
