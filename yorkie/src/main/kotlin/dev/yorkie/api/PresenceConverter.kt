--- conflicted
+++ resolved
@@ -7,7 +7,6 @@
 import dev.yorkie.document.time.ActorID
 import dev.yorkie.util.YorkieException
 import dev.yorkie.util.YorkieException.Code.ErrUnimplemented
-import dev.yorkie.util.YorkieException.Code.Unsupported
 
 internal typealias PBPresence = dev.yorkie.api.v1.Presence
 internal typealias PBPresenceChange = dev.yorkie.api.v1.PresenceChange
@@ -41,11 +40,7 @@
     return when (type) {
         PBPresenceChangeType.CHANGE_TYPE_PUT -> PresenceChange.Put(presence.toPresence())
         PBPresenceChangeType.CHANGE_TYPE_CLEAR -> PresenceChange.Clear
-<<<<<<< HEAD
-        else -> throw YorkieException(Unsupported, "unsupported type : $type")
-=======
         else -> throw YorkieException(ErrUnimplemented, "Unimplemented type: $type")
->>>>>>> f7a72d73
     }
 }
 
