package dev.yorkie.api

import dev.yorkie.api.v1.OperationKt.add
import dev.yorkie.api.v1.OperationKt.edit
import dev.yorkie.api.v1.OperationKt.increase
import dev.yorkie.api.v1.OperationKt.move
import dev.yorkie.api.v1.OperationKt.remove
import dev.yorkie.api.v1.OperationKt.set
import dev.yorkie.api.v1.OperationKt.style
import dev.yorkie.api.v1.OperationKt.treeEdit
import dev.yorkie.api.v1.OperationKt.treeStyle
import dev.yorkie.api.v1.operation
import dev.yorkie.document.operation.AddOperation
import dev.yorkie.document.operation.EditOperation
import dev.yorkie.document.operation.IncreaseOperation
import dev.yorkie.document.operation.MoveOperation
import dev.yorkie.document.operation.Operation
import dev.yorkie.document.operation.RemoveOperation
import dev.yorkie.document.operation.SetOperation
import dev.yorkie.document.operation.StyleOperation
import dev.yorkie.document.operation.TreeEditOperation
import dev.yorkie.document.operation.TreeStyleOperation
import dev.yorkie.document.time.ActorID
import dev.yorkie.util.YorkieException
import dev.yorkie.util.YorkieException.Code.ErrUnimplemented

internal typealias PBOperation = dev.yorkie.api.v1.Operation

internal fun List<PBOperation>.toOperations(): List<Operation> {
    return mapNotNull {
        when {
            it.hasSet() -> SetOperation(
                key = it.set.key,
                value = it.set.value.toCrdtElement(),
                parentCreatedAt = it.set.parentCreatedAt.toTimeTicket(),
                executedAt = it.set.executedAt.toTimeTicket(),
            )

            it.hasAdd() -> AddOperation(
                parentCreatedAt = it.add.parentCreatedAt.toTimeTicket(),
                prevCreatedAt = it.add.prevCreatedAt.toTimeTicket(),
                value = it.add.value.toCrdtElement(),
                executedAt = it.add.executedAt.toTimeTicket(),
            )

            it.hasMove() -> MoveOperation(
                parentCreatedAt = it.move.parentCreatedAt.toTimeTicket(),
                prevCreatedAt = it.move.prevCreatedAt.toTimeTicket(),
                createdAt = it.move.createdAt.toTimeTicket(),
                executedAt = it.move.executedAt.toTimeTicket(),
            )

            it.hasRemove() -> RemoveOperation(
                parentCreatedAt = it.remove.parentCreatedAt.toTimeTicket(),
                createdAt = it.remove.createdAt.toTimeTicket(),
                executedAt = it.remove.executedAt.toTimeTicket(),
            )

            it.hasIncrease() -> IncreaseOperation(
                parentCreatedAt = it.increase.parentCreatedAt.toTimeTicket(),
                executedAt = it.increase.executedAt.toTimeTicket(),
                value = it.increase.value.toCrdtElement(),
            )

            it.hasEdit() -> EditOperation(
                fromPos = it.edit.from.toRgaTreeSplitNodePos(),
                toPos = it.edit.to.toRgaTreeSplitNodePos(),
                parentCreatedAt = it.edit.parentCreatedAt.toTimeTicket(),
                executedAt = it.edit.executedAt.toTimeTicket(),
                maxCreatedAtMapByActor = buildMap {
                    it.edit.createdAtMapByActorMap.forEach { entry ->
                        set(ActorID(entry.key), entry.value.toTimeTicket())
                    }
                },
                content = it.edit.content,
                attributes = it.edit.attributesMap.takeUnless { attrs -> attrs.isEmpty() }
                    ?: mapOf(),
            )

            it.hasSelect() -> null

            it.hasStyle() -> StyleOperation(
                fromPos = it.style.from.toRgaTreeSplitNodePos(),
                toPos = it.style.to.toRgaTreeSplitNodePos(),
                attributes = it.style.attributesMap,
                parentCreatedAt = it.style.parentCreatedAt.toTimeTicket(),
                executedAt = it.style.executedAt.toTimeTicket(),
                maxCreatedAtMapByActor = it.style.createdAtMapByActorMap.entries
                    .associate { (actorID, createdAt) ->
                        ActorID(actorID) to createdAt.toTimeTicket()
                    },
            )

            it.hasTreeEdit() -> TreeEditOperation(
                parentCreatedAt = it.treeEdit.parentCreatedAt.toTimeTicket(),
                fromPos = it.treeEdit.from.toCrdtTreePos(),
                toPos = it.treeEdit.to.toCrdtTreePos(),
                contents = it.treeEdit.contentsList.toCrdtTreeNodesWhenEdit(),
                executedAt = it.treeEdit.executedAt.toTimeTicket(),
                maxCreatedAtMapByActor =
                it.treeEdit.createdAtMapByActorMap.entries.associate { (key, value) ->
                    ActorID(key) to value.toTimeTicket()
                },
                splitLevel = it.treeEdit.splitLevel,
            )

            it.hasTreeStyle() -> TreeStyleOperation(
                parentCreatedAt = it.treeStyle.parentCreatedAt.toTimeTicket(),
                fromPos = it.treeStyle.from.toCrdtTreePos(),
                toPos = it.treeStyle.to.toCrdtTreePos(),
                attributes = it.treeStyle.attributesMap,
                executedAt = it.treeStyle.executedAt.toTimeTicket(),
                attributesToRemove = it.treeStyle.attributesToRemoveList,
                maxCreatedAtMapByActor = it.treeStyle.createdAtMapByActorMap.entries
                    .associate { (key, value) -> ActorID(key) to value.toTimeTicket() },
            )

<<<<<<< HEAD
            else -> throw YorkieException(ErrUnimplemented, "unimplemented operation")
=======
            else -> throw YorkieException(ErrUnimplemented, "unimplemented operations")
>>>>>>> f7a72d73
        }
    }
}

internal fun Operation.toPBOperation(): PBOperation {
    return when (val operation = this@toPBOperation) {
        is SetOperation -> {
            operation {
                set = set {
                    parentCreatedAt = operation.parentCreatedAt.toPBTimeTicket()
                    key = operation.key
                    value = operation.value.toPBJsonElementSimple()
                    executedAt = operation.executedAt.toPBTimeTicket()
                }
            }
        }

        is AddOperation -> {
            operation {
                add = add {
                    parentCreatedAt = operation.parentCreatedAt.toPBTimeTicket()
                    prevCreatedAt = operation.prevCreatedAt.toPBTimeTicket()
                    value = operation.value.toPBJsonElementSimple()
                    executedAt = operation.executedAt.toPBTimeTicket()
                }
            }
        }

        is MoveOperation -> {
            operation {
                move = move {
                    parentCreatedAt = operation.parentCreatedAt.toPBTimeTicket()
                    prevCreatedAt = operation.prevCreatedAt.toPBTimeTicket()
                    createdAt = operation.createdAt.toPBTimeTicket()
                    executedAt = operation.executedAt.toPBTimeTicket()
                }
            }
        }

        is RemoveOperation -> {
            operation {
                remove = remove {
                    parentCreatedAt = operation.parentCreatedAt.toPBTimeTicket()
                    createdAt = operation.createdAt.toPBTimeTicket()
                    executedAt = operation.executedAt.toPBTimeTicket()
                }
            }
        }

        is IncreaseOperation -> {
            operation {
                increase = increase {
                    parentCreatedAt = operation.parentCreatedAt.toPBTimeTicket()
                    value = operation.value.toPBJsonElementSimple()
                    executedAt = operation.executedAt.toPBTimeTicket()
                }
            }
        }

        is EditOperation -> {
            operation {
                edit = edit {
                    parentCreatedAt = operation.parentCreatedAt.toPBTimeTicket()
                    from = operation.fromPos.toPBTextNodePos()
                    to = operation.toPos.toPBTextNodePos()
                    content = operation.content
                    executedAt = operation.executedAt.toPBTimeTicket()
                    operation.maxCreatedAtMapByActor.forEach {
                        createdAtMapByActor[it.key.value] = it.value.toPBTimeTicket()
                    }
                    operation.attributes.forEach { attributes[it.key] = it.value }
                }
            }
        }

        is StyleOperation -> {
            operation {
                style = style {
                    parentCreatedAt = operation.parentCreatedAt.toPBTimeTicket()
                    from = operation.fromPos.toPBTextNodePos()
                    to = operation.toPos.toPBTextNodePos()
                    executedAt = operation.executedAt.toPBTimeTicket()
                    operation.attributes.forEach { attributes[it.key] = it.value }
                    operation.maxCreatedAtMapByActor.forEach {
                        createdAtMapByActor[it.key.value] = it.value.toPBTimeTicket()
                    }
                }
            }
        }

        is TreeEditOperation -> {
            operation {
                treeEdit = treeEdit {
                    parentCreatedAt = operation.parentCreatedAt.toPBTimeTicket()
                    from = operation.fromPos.toPBTreePos()
                    to = operation.toPos.toPBTreePos()
                    executedAt = operation.executedAt.toPBTimeTicket()
                    contents.addAll(operation.contents?.toPBTreeNodesWhenEdit().orEmpty())
                    createdAtMapByActor.putAll(
                        operation.maxCreatedAtMapByActor.entries.associate {
                            it.key.value to it.value.toPBTimeTicket()
                        },
                    )
                    splitLevel = operation.splitLevel
                }
            }
        }

        is TreeStyleOperation -> {
            operation {
                treeStyle = treeStyle {
                    parentCreatedAt = operation.parentCreatedAt.toPBTimeTicket()
                    from = operation.fromPos.toPBTreePos()
                    to = operation.toPos.toPBTreePos()
                    executedAt = operation.executedAt.toPBTimeTicket()
                    operation.attributes?.forEach { (key, value) ->
                        attributes[key] = value
                    }
                    operation.attributesToRemove?.forEach { attributesToRemove.add(it) }
                    operation.maxCreatedAtMapByActor?.forEach {
                        createdAtMapByActor[it.key.value] = it.value.toPBTimeTicket()
                    }
                }
            }
        }

        else -> throw YorkieException(ErrUnimplemented, "unimplemented operation : $operation")
    }
}

internal fun List<Operation>.toPBOperations(): List<PBOperation> = map(Operation::toPBOperation)<|MERGE_RESOLUTION|>--- conflicted
+++ resolved
@@ -115,11 +115,7 @@
                     .associate { (key, value) -> ActorID(key) to value.toTimeTicket() },
             )
 
-<<<<<<< HEAD
-            else -> throw YorkieException(ErrUnimplemented, "unimplemented operation")
-=======
             else -> throw YorkieException(ErrUnimplemented, "unimplemented operations")
->>>>>>> f7a72d73
         }
     }
 }
