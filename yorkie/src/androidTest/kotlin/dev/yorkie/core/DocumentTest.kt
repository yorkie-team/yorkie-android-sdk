--- conflicted
+++ resolved
@@ -288,14 +288,7 @@
                     val currItem = requireNotNull(getAs<JsonPrimitive>(0))
                     moveAfter(prevItem.target.id, currItem.target.id)
                 }
-<<<<<<< HEAD
-                root.getAs<JsonText>("content").apply {
-                    select(0, 5)
-                    style(0, 5, mapOf("bold" to "true"))
-                }
-=======
-                it.getAs<JsonText>("content").style(0, 5, mapOf("bold" to "true"))
->>>>>>> 5290bdb1
+                root.getAs<JsonText>("content").style(0, 5, mapOf("bold" to "true"))
             }.await()
 
             withTimeout(2_000) {
