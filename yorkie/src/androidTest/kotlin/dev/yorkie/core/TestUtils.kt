package dev.yorkie.core

import androidx.test.platform.app.InstrumentationRegistry
import dev.yorkie.document.Document
import kotlinx.coroutines.CoroutineScope
import kotlinx.coroutines.runBlocking
import java.util.UUID

<<<<<<< HEAD
fun createClient() = Client(
    InstrumentationRegistry.getInstrumentation().targetContext,
    "10.0.2.2",
    8080,
    usePlainText = true,
)
=======
const val GENERAL_TIMEOUT = 3_000L

fun createClient(presence: Presence? = null) = Client(
    InstrumentationRegistry.getInstrumentation().targetContext,
    "10.0.2.2",
    8080,
    options = Client.Options(presence = presence),
) {
    it.usePlaintext()
}
>>>>>>> 5290bdb1

fun String.toDocKey(): Document.Key {
    return Document.Key(
        lowercase().replace("[^a-z\\d-]".toRegex(), "-")
            .substring(0, length.coerceAtMost(120)),
    )
}

fun withTwoClientsAndDocuments(
    detachDocuments: Boolean = true,
    realTimeSync: Boolean = true,
    callback: suspend CoroutineScope.(Client, Client, Document, Document, Document.Key) -> Unit,
) {
    runBlocking {
        val client1 = createClient()
        val client2 = createClient()
        val documentKey = UUID.randomUUID().toString().toDocKey()
        val document1 = Document(documentKey)
        val document2 = Document(documentKey)

        client1.activateAsync().await()
        client2.activateAsync().await()

        client1.attachAsync(document1, isRealTimeSync = realTimeSync).await()
        client2.attachAsync(document2, isRealTimeSync = realTimeSync).await()

        callback.invoke(this, client1, client2, document1, document2, documentKey)

        if (detachDocuments) {
            client1.detachAsync(document1).await()
            client2.detachAsync(document2).await()
        }
        client1.deactivateAsync().await()
        client2.deactivateAsync().await()
    }
}<|MERGE_RESOLUTION|>--- conflicted
+++ resolved
@@ -6,25 +6,15 @@
 import kotlinx.coroutines.runBlocking
 import java.util.UUID
 
-<<<<<<< HEAD
+const val GENERAL_TIMEOUT = 3_000L
+
 fun createClient() = Client(
     InstrumentationRegistry.getInstrumentation().targetContext,
     "10.0.2.2",
     8080,
-    usePlainText = true,
-)
-=======
-const val GENERAL_TIMEOUT = 3_000L
-
-fun createClient(presence: Presence? = null) = Client(
-    InstrumentationRegistry.getInstrumentation().targetContext,
-    "10.0.2.2",
-    8080,
-    options = Client.Options(presence = presence),
 ) {
     it.usePlaintext()
 }
->>>>>>> 5290bdb1
 
 fun String.toDocKey(): Document.Key {
     return Document.Key(
