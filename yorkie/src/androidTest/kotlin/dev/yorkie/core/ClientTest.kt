--- conflicted
+++ resolved
@@ -40,15 +40,9 @@
         runBlocking {
             val client1 = createClient()
             val client2 = createClient()
-<<<<<<< HEAD
-            val documentKey = Document.Key(UUID.randomUUID().toString())
+            val documentKey = UUID.randomUUID().toString().toDocKey()
             val document1 = Document(documentKey)
             val document2 = Document(documentKey)
-=======
-            val documentKey = UUID.randomUUID().toString().toDocKey()
-            val document1 = createDocument(documentKey)
-            val document2 = createDocument(documentKey)
->>>>>>> 0c5d8602
 
             val client1Events = mutableListOf<Client.Event>()
             val client2Events = mutableListOf<Client.Event>()
@@ -190,15 +184,9 @@
         runBlocking {
             val client1 = createClient()
             val client2 = createClient()
-<<<<<<< HEAD
-            val documentKey = Document.Key(UUID.randomUUID().toString())
+            val documentKey = UUID.randomUUID().toString().toDocKey()
             val document1 = Document(documentKey)
             val document2 = Document(documentKey)
-=======
-            val documentKey = UUID.randomUUID().toString().toDocKey()
-            val document1 = createDocument(documentKey)
-            val document2 = createDocument(documentKey)
->>>>>>> 0c5d8602
 
             client1.activateAsync().await()
             client2.activateAsync().await()
@@ -248,14 +236,11 @@
         8080,
         usePlainText = true,
     )
-<<<<<<< HEAD
-=======
-
-    private fun createDocument(key: String) = Document(Document.Key(key))
-
-    private fun String.toDocKey(): String {
-        return lowercase().replace("[^a-z0-9-]".toRegex(), "-")
-            .substring(0, length.coerceAtMost(120))
-    }
->>>>>>> 0c5d8602
+
+    private fun String.toDocKey(): Document.Key {
+        return Document.Key(
+            lowercase().replace("[^a-z\\d-]".toRegex(), "-")
+                .substring(0, length.coerceAtMost(120)),
+        )
+    }
 }