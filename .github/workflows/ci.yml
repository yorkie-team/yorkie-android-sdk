--- conflicted
+++ resolved
@@ -48,11 +48,7 @@
     strategy:
       fail-fast: false
       matrix:
-<<<<<<< HEAD
-        api-level: [ 24, 26, 30 ]
-=======
-        api-level: [ 23 ]
->>>>>>> 99713c1c
+        api-level: [ 24 ]
         target: [ google_apis ]
     runs-on: macos-latest
     timeout-minutes: 60
@@ -102,9 +98,9 @@
           script: |
             ./gradlew yorkie:connectedCheck -Pandroid.testInstrumentationRunnerArguments.notAnnotation=androidx.test.filters.LargeTest --no-build-cache --no-daemon --stacktrace
             ./gradlew yorkie:connectedCheck -Pandroid.testInstrumentationRunnerArguments.annotation=androidx.test.filters.LargeTest --no-build-cache --no-daemon --stacktrace
-      - if: ${{ matrix.api-level == 23 }}
+      - if: ${{ matrix.api-level == 24 }}
         run: ./gradlew yorkie:jacocoDebugTestReport
-      - if: ${{ matrix.api-level == 23 }}
+      - if: ${{ matrix.api-level == 24 }}
         uses: actions/upload-artifact@v3
         with:
           name: android-test-artifact
