--- conflicted
+++ resolved
@@ -475,7 +475,7 @@
             // but a response has not yet been received.
             d2Events.clear()
             val deferred = c2.syncAsync()
-            c2.pauseRemoteChanges(d2)
+            c2.changeSyncMode(d2, RealtimePushOnly)
             deferred.await()
 
             // In push-only mode, remote-change events should not occur.
@@ -504,9 +504,8 @@
     }
 
     @Test
-<<<<<<< HEAD
     fun test_concurrent_deletions() {
-        withTwoClientsAndDocuments(realTimeSync = true) { c1, c2, d1, d2, _ ->
+        withTwoClientsAndDocuments { c1, c2, d1, d2, _ ->
             repeat(10) { repeat ->
                 d1.updateAsync { root, _ ->
                     root.setNewTree(
@@ -525,7 +524,7 @@
 
                 listOf(
                     launch {
-                        c1.pauseRemoteChanges(d1)
+                        c1.changeSyncMode(d1, RealtimePushOnly)
                         d1.updateAsync { root, _ ->
                             val tree = root.getAs<JsonTree>("t")
                             val size = (tree.rootTreeNode as JsonTree.ElementNode).children.size
@@ -536,10 +535,10 @@
                                 )
                             }
                         }.await()
-                        c1.resumeRemoteChanges(d1)
+                        c1.changeSyncMode(d1, Realtime)
                         delay(10)
 
-                        c1.pauseRemoteChanges(d1)
+                        c1.changeSyncMode(d1, RealtimePushOnly)
                         d1.updateAsync { root, _ ->
                             val tree = root.getAs<JsonTree>("t")
                             val size = (tree.rootTreeNode as JsonTree.ElementNode).children.size
@@ -550,10 +549,10 @@
                                 )
                             }
                         }.await()
-                        c1.resumeRemoteChanges(d1)
+                        c1.changeSyncMode(d1, Realtime)
                         delay(10)
 
-                        c1.pauseRemoteChanges(d1)
+                        c1.changeSyncMode(d1, RealtimePushOnly)
                         d1.updateAsync { root, _ ->
                             val tree = root.getAs<JsonTree>("t")
                             val size = (tree.rootTreeNode as JsonTree.ElementNode).children.size
@@ -564,11 +563,11 @@
                                 )
                             }
                         }.await()
-                        c1.resumeRemoteChanges(d1)
+                        c1.changeSyncMode(d1, Realtime)
                     },
                     launch {
                         repeat(100) {
-                            c2.pauseRemoteChanges(d2)
+                            c2.changeSyncMode(d2, RealtimePushOnly)
                             d2.updateAsync { root, _ ->
                                 val tree = root.getAs<JsonTree>("t")
                                 val size = (tree.rootTreeNode as JsonTree.ElementNode).children.size
@@ -579,7 +578,7 @@
                                     )
                                 }
                             }.await()
-                            c2.resumeRemoteChanges(d2)
+                            c2.changeSyncMode(d2, Realtime)
                             delay(10)
                         }
                     },
@@ -642,7 +641,10 @@
 
                 assertEquals(d1.toJson(), d2.toJson())
             }
-=======
+        }
+    }
+
+    @Test
     fun test_not_include_changes_from_push_only_after_switching_to_realtime() {
         runBlocking {
             val c1 = createClient()
@@ -712,7 +714,6 @@
             c1.deactivateAsync().await()
             c1.close()
             d1.close()
->>>>>>> 95a2feef
         }
     }
 }