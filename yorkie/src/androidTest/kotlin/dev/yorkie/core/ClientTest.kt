package dev.yorkie.core

import androidx.test.ext.junit.runners.AndroidJUnit4
import dev.yorkie.assertJsonContentEquals
import dev.yorkie.core.Client.SyncMode.Manual
import dev.yorkie.core.Client.SyncMode.Realtime
import dev.yorkie.core.Client.SyncMode.RealtimePushOnly
import dev.yorkie.core.Client.SyncMode.RealtimeSyncOff
import dev.yorkie.document.Document
import dev.yorkie.document.Document.Event.LocalChange
import dev.yorkie.document.Document.Event.RemoteChange
import dev.yorkie.document.Document.Event.SyncStatusChanged
import dev.yorkie.document.json.JsonCounter
import dev.yorkie.document.json.JsonObject
import dev.yorkie.document.json.JsonPrimitive
import dev.yorkie.document.json.JsonText
import dev.yorkie.document.json.JsonTree
import dev.yorkie.document.json.JsonTreeTest.Companion.assertTreesXmlEquals
import dev.yorkie.document.json.JsonTreeTest.Companion.rootTree
import dev.yorkie.document.json.TreeBuilder.element
import dev.yorkie.document.json.TreeBuilder.text
import dev.yorkie.document.operation.OperationInfo
import java.util.UUID
import kotlin.test.assertEquals
import kotlin.test.assertFalse
import kotlin.test.assertIs
import kotlin.test.assertNotEquals
import kotlin.test.assertTrue
import kotlinx.coroutines.CoroutineStart
import kotlinx.coroutines.Job
import kotlinx.coroutines.delay
import kotlinx.coroutines.flow.filter
import kotlinx.coroutines.flow.filterIsInstance
import kotlinx.coroutines.joinAll
import kotlinx.coroutines.launch
import kotlinx.coroutines.runBlocking
import kotlinx.coroutines.withTimeout
import kotlinx.coroutines.withTimeoutOrNull
import org.junit.Test
import org.junit.runner.RunWith

@RunWith(AndroidJUnit4::class)
class ClientTest {

    @Test
    fun test_multiple_clients_working_on_same_document() {
        runBlocking {
            val c1 = createClient()
            val c2 = createClient()
            val key = UUID.randomUUID().toString().toDocKey()
            val d1 = Document(key)
            val d2 = Document(key)

            val d1SyncEvents = mutableListOf<SyncStatusChanged>()
            val d2SyncEvents = mutableListOf<SyncStatusChanged>()
            val d1ChangeEvents = mutableListOf<Document.Event>()
            val d2ChangeEvents = mutableListOf<Document.Event>()
            val collectJobs = listOf(
                launch(start = CoroutineStart.UNDISPATCHED) {
                    d1.events.filterIsInstance<SyncStatusChanged>().collect(d1SyncEvents::add)
                },
                launch(start = CoroutineStart.UNDISPATCHED) {
                    d2.events.filterIsInstance<SyncStatusChanged>().collect(d2SyncEvents::add)
                },
                launch(start = CoroutineStart.UNDISPATCHED) {
                    d1.events.filter { it is RemoteChange || it is LocalChange }
                        .collect(d1ChangeEvents::add)
                },
                launch(start = CoroutineStart.UNDISPATCHED) {
                    d2.events.filter { it is RemoteChange || it is LocalChange }
                        .collect(d2ChangeEvents::add)
                },
            )

            c1.activateAsync().await()
            c2.activateAsync().await()

            assertIs<Client.Status.Activated>(c1.status.value)
            assertIs<Client.Status.Activated>(c2.status.value)

            c1.attachAsync(d1).await()
            c2.attachAsync(d2).await()

            d1.updateAsync { root, _ ->
                root["k1"] = "v1"
            }.await()

            withTimeout(GENERAL_TIMEOUT) {
                while (d2SyncEvents.none { it is SyncStatusChanged.Synced }) {
                    delay(50)
                }
            }

            val localSetEvent = assertIs<LocalChange>(d1ChangeEvents.last())
            val localSetOperation = assertIs<OperationInfo.SetOpInfo>(
                localSetEvent.changeInfo.operations.first(),
            )
            assertEquals("k1", localSetOperation.key)
            assertEquals("$", localSetEvent.changeInfo.operations.first().path)
            d1ChangeEvents.clear()

            val remoteSetEvent = assertIs<RemoteChange>(d2ChangeEvents.last())
            val remoteSetOperation = assertIs<OperationInfo.SetOpInfo>(
                remoteSetEvent.changeInfo.operations.first(),
            )
            assertEquals("k1", remoteSetOperation.key)
            d2ChangeEvents.clear()

            val root2 = d2.getRoot()
            assertEquals("v1", root2.getAs<JsonPrimitive>("k1").value)

            d1SyncEvents.clear()
            d2SyncEvents.clear()

            d2.updateAsync { root, _ ->
                root.remove("k1")
            }.await()

            withTimeout(GENERAL_TIMEOUT) {
                while (d1SyncEvents.none { it is SyncStatusChanged.Synced }) {
                    delay(50)
                }
            }
            withTimeout(GENERAL_TIMEOUT) {
                while (d2SyncEvents.isEmpty()) {
                    delay(50)
                }
            }
            val root1 = d1.getRoot()
            assertTrue(root1.keys.isEmpty())

            val remoteRemoveEvent = assertIs<RemoteChange>(d1ChangeEvents.first())
            val remoteRemoveOperation = assertIs<OperationInfo.RemoveOpInfo>(
                remoteRemoveEvent.changeInfo.operations.first(),
            )
            assertEquals(localSetOperation.executedAt, remoteRemoveOperation.executedAt)

            val localRemoveEvent = assertIs<LocalChange>(d2ChangeEvents.first())
            val localRemoveOperation = assertIs<OperationInfo.RemoveOpInfo>(
                localRemoveEvent.changeInfo.operations.first(),
            )
            assertEquals(remoteSetOperation.executedAt, localRemoveOperation.executedAt)

            assertEquals(1, d1.clone?.root?.garbageLength)
            assertEquals(1, d2.clone?.root?.garbageLength)

            c1.detachAsync(d1).await()
            c2.detachAsync(d2).await()
            c1.deactivateAsync().await()
            c2.deactivateAsync().await()
            d1.close()
            d2.close()
            c1.close()
            c2.close()

            collectJobs.forEach(Job::cancel)
        }
    }

    @Test
    fun test_change_sync_mode_between_realtime_and_manual() {
        runBlocking {
            val c1 = createClient()
            val c2 = createClient()
            val key = UUID.randomUUID().toString().toDocKey()
            val d1 = Document(key)
            val d2 = Document(key)

            c1.activateAsync().await()
            c2.activateAsync().await()

            // 01. c1 and c2 attach the doc with manual sync mode.
            //     c1 updates the doc, but c2 doesn't get until call sync manually.
            c1.attachAsync(d1, syncMode = Manual).await()
            c2.attachAsync(d2, syncMode = Manual).await()

            d1.updateAsync { root, _ ->
                root["version"] = "v1"
            }.await()
            assertJsonContentEquals("""{"version":"v1"}""", d1.toJson())
            assertJsonContentEquals("""{}""", d2.toJson())

            c1.syncAsync().await()
            c2.syncAsync().await()
            assertEquals(d1.toJson(), d2.toJson())

            // 02. c2 changes the sync mode to realtime sync mode.
            val d2SyncEvents = mutableListOf<SyncStatusChanged>()
            val collectJob = launch(start = CoroutineStart.UNDISPATCHED) {
                d2.events.filterIsInstance<SyncStatusChanged>().collect(d2SyncEvents::add)
            }

            c2.changeSyncMode(d2, Realtime)
            withTimeout(GENERAL_TIMEOUT) {
                while (d2SyncEvents.isEmpty()) {
                    delay(50)
                }
            }
            assertIs<SyncStatusChanged.Synced>(d2SyncEvents.first())
            d2SyncEvents.clear()

            d1.updateAsync { root, _ ->
                root["version"] = "v2"
            }.await()
            c1.syncAsync().await()

            withTimeout(GENERAL_TIMEOUT) {
                while (d2SyncEvents.isEmpty()) {
                    delay(50)
                }
            }
            assertIs<SyncStatusChanged.Synced>(d2SyncEvents.last())
            assertEquals(d1.toJson(), d2.toJson())
            collectJob.cancel()

            // 03. c2 changes the sync mode to manual sync mode again.
            c2.changeSyncMode(d2, Manual)
            d1.updateAsync { root, _ ->
                root["version"] = "v3"
            }.await()
            assertNotEquals(d1.toJson(), d2.toJson())

            c1.syncAsync().await()
            c2.syncAsync().await()
            assertEquals(d1.toJson(), d2.toJson())

            c1.detachAsync(d1).await()
            c2.detachAsync(d2).await()
            c1.deactivateAsync().await()
            c2.deactivateAsync().await()
            d1.close()
            d2.close()
            c1.close()
            c2.close()
        }
    }

    @Test
    fun test_applying_previous_changes_after_switching_to_realtime() = runBlocking {
        val client1 = createClient()
        val client2 = createClient()
        val documentKey = UUID.randomUUID().toString().toDocKey()
        val document1 = Document(documentKey)
        val document2 = Document(documentKey)

        client1.activateAsync().await()
        client2.activateAsync().await()

        val document2Events = mutableListOf<Document.Event>()
        val collectJob = launch(start = CoroutineStart.UNDISPATCHED) {
            document2.events.filterIsInstance<SyncStatusChanged>().collect(document2Events::add)
        }

        suspend fun assertDocument2IsSynced(expected: String) {
            withTimeout(GENERAL_TIMEOUT) {
                while (document2Events.isEmpty()) {
                    delay(50)
                }
            }
            assertIs<SyncStatusChanged.Synced>(document2Events.first())
            assertJsonContentEquals(expected, document2.toJson())
        }

        // 01. c2 attach the doc with realtime sync mode at first.
        client1.attachAsync(document1, syncMode = Manual).await()
        client2.attachAsync(document2).await()
        document1.updateAsync { root, _ ->
            root["version"] = "v1"
        }.await()
        client1.syncAsync().await()
        assertJsonContentEquals("""{"version":"v1"}""", document1.toJson())
        assertDocument2IsSynced("""{"version":"v1"}""")

        // 02. c2 pauses realtime sync mode. So, c2 doesn't get the changes of c1.
        client2.changeSyncMode(document2, Manual)
        document1.updateAsync { root, _ ->
            root["version"] = "v2"
        }.await()
        client1.syncAsync().await()
        assertJsonContentEquals("""{"version":"v2"}""", document1.toJson())
        assertJsonContentEquals("""{"version":"v1"}""", document2.toJson())

        // 03. c2 resumes realtime sync mode.
        // c2 should be able to apply changes made to the document while c2 is not in realtime sync.
        document2Events.clear()
        client2.changeSyncMode(document2, Realtime)
        assertDocument2IsSynced("""{"version":"v2"}""")

        // 04. c2 should automatically synchronize changes.
        document2Events.clear()
        document1.updateAsync { root, _ ->
            root["version"] = "v3"
        }.await()
        client1.syncAsync().await()
        assertDocument2IsSynced("""{"version":"v3"}""")

        client1.deactivateAsync().await()
        client2.deactivateAsync().await()

        document1.close()
        document2.close()
        client1.close()
        client2.close()
        collectJob.cancel()
    }

    @Test
    fun test_change_sync_mode_in_realtime() {
        withTwoClientsAndDocuments { c1, c2, d1, d2, key ->
            val c3 = createClient()
            c3.activateAsync().await()

            // 01. c1, c2, c3 attach to the same document in realtime sync.
            val d3 = Document(key)
            c3.attachAsync(d3).await()

            val d1Events = mutableListOf<Document.Event>()
            val d2Events = mutableListOf<Document.Event>()
            val d3Events = mutableListOf<Document.Event>()
            val collectJobs = listOf(
                launch(start = CoroutineStart.UNDISPATCHED) {
                    d1.events.filter { it is RemoteChange || it is LocalChange }
                        .collect(d1Events::add)
                },
                launch(start = CoroutineStart.UNDISPATCHED) {
                    d2.events.filter { it is RemoteChange || it is LocalChange }
                        .collect(d2Events::add)
                },
                launch(start = CoroutineStart.UNDISPATCHED) {
                    d3.events.filter { it is RemoteChange || it is LocalChange }
                        .collect(d3Events::add)
                },
            )

            // 02. [Step1] c1, c2, c3 sync in realtime.
            d1.updateAsync { root, _ ->
                root["c1"] = 0
            }.await()
            d2.updateAsync { root, _ ->
                root["c2"] = 0
            }.await()
            d3.updateAsync { root, _ ->
                root["c3"] = 0
            }.await()
            withTimeout(GENERAL_TIMEOUT) {
                // 1 LocalChange, 2 RemoteChanges
                while (d1Events.size < 3 || d2Events.size < 3 || d3Events.size < 3) {
                    delay(50)
                }
            }
            assertJsonContentEquals("""{"c1":0,"c2":0,"c3":0}""", d1.toJson())
            assertJsonContentEquals("""{"c1":0,"c2":0,"c3":0}""", d2.toJson())
            assertJsonContentEquals("""{"c1":0,"c2":0,"c3":0}""", d3.toJson())

            // 03. [Step2] c1 sync with push-only mode, c2 sync with sync-off mode.
            // c3 can get the changes of c1 and c2, because c3 sync with push-pull mode.
            c1.changeSyncMode(d1, RealtimePushOnly)
            c2.changeSyncMode(d2, RealtimeSyncOff)
            d1.updateAsync { root, _ ->
                root["c1"] = 1
            }.await()
            d2.updateAsync { root, _ ->
                root["c2"] = 1
            }.await()
            d3.updateAsync { root, _ ->
                root["c3"] = 1
            }.await()
            withTimeout(GENERAL_TIMEOUT) {
                while (d1Events.size < 4 || d2Events.size < 4 || d3Events.size < 5) {
                    delay(50)
                }
            }
            assertJsonContentEquals("""{"c1":1,"c2":0,"c3":0}""", d1.toJson())
            assertJsonContentEquals("""{"c1":0,"c2":1,"c3":0}""", d2.toJson())
            assertJsonContentEquals("""{"c1":1,"c2":0,"c3":1}""", d3.toJson())

            // 04. [Step3] c1 sync with sync-off mode, c2 sync with push-only mode.
            c1.changeSyncMode(d1, RealtimeSyncOff)
            c2.changeSyncMode(d2, RealtimePushOnly)
            d1.updateAsync { root, _ ->
                root["c1"] = 2
            }.await()
            d2.updateAsync { root, _ ->
                root["c2"] = 2
            }.await()
            d3.updateAsync { root, _ ->
                root["c3"] = 2
            }.await()
            withTimeout(GENERAL_TIMEOUT) {
                while (d1Events.size < 5 || d2Events.size < 5 || d3Events.size < 8) {
                    delay(50)
                }
            }
            assertJsonContentEquals("""{"c1":2,"c2":0,"c3":0}""", d1.toJson())
            assertJsonContentEquals("""{"c1":0,"c2":2,"c3":0}""", d2.toJson())
            assertJsonContentEquals("""{"c1":1,"c2":2,"c3":2}""", d3.toJson())

            // 05. [Step4] c1 and c2 sync with push-pull mode.
            c1.changeSyncMode(d1, Realtime)
            c2.changeSyncMode(d2, Realtime)
            withTimeout(GENERAL_TIMEOUT) {
                while (d1Events.size < 9 || d2Events.size < 9 || d3Events.size < 9) {
                    delay(50)
                }
            }
            assertJsonContentEquals("""{"c1":2,"c2":2,"c3":2}""", d1.toJson())
            assertJsonContentEquals("""{"c1":2,"c2":2,"c3":2}""", d2.toJson())
            assertJsonContentEquals("""{"c1":2,"c2":2,"c3":2}""", d3.toJson())

            c3.detachAsync(d3).await()
            c3.deactivateAsync().await()
            c3.close()
            d3.close()
            collectJobs.forEach(Job::cancel)
        }
    }

    @Test
    fun test_prevent_remote_change_in_push_only_mode() {
        withTwoClientsAndDocuments { c1, c2, d1, d2, _ ->
            val d1Events = mutableListOf<Document.Event>()
            val d2Events = mutableListOf<Document.Event>()
            val collectJobs = listOf(
                launch(start = CoroutineStart.UNDISPATCHED) {
                    d1.events.filter { it is RemoteChange || it is LocalChange }
                        .collect(d1Events::add)
                },
                launch(start = CoroutineStart.UNDISPATCHED) {
                    d2.events.filter { it is RemoteChange || it is LocalChange }
                        .collect(d2Events::add)
                },
            )

            d1.updateAsync { root, _ ->
                root.setNewTree(
                    "t",
                    element("doc") {
                        element("p") { text { "12" } }
                        element("p") { text { "34" } }
                    },
                )
            }.await()

            withTimeout(GENERAL_TIMEOUT) {
                while (d2Events.isEmpty()) {
                    delay(50)
                }
            }
            assertIs<RemoteChange>(d2Events.first())
            assertTreesXmlEquals("<doc><p>12</p><p>34</p></doc>", d1, d2)

            d1.updateAsync { root, _ ->
                root.rootTree().edit(2, 2, text { "a" })
            }.await()
            c1.syncAsync().await()

            // Simulate the situation in the runSyncLoop where a pushpull request has been sent
            // but a response has not yet been received.
            d2Events.clear()
            val deferred = c2.syncAsync()
            c2.changeSyncMode(d2, RealtimePushOnly)
            deferred.await()

            // In push-only mode, remote-change events should not occur.
            d2Events.clear()
            c2.changeSyncMode(d2, RealtimePushOnly)

            delay(100) // Keep the push-only state.
            assertTrue(d2Events.none { it is RemoteChange })

            c2.changeSyncMode(d2, Realtime)

            d2.updateAsync { root, _ ->
                root.rootTree().edit(2, 2, text { "b" })
            }.await()

            withTimeout(GENERAL_TIMEOUT) {
                while (d1Events.size < 3) {
                    delay(50)
                }
            }
            assertIs<RemoteChange>(d1Events.last())
            assertTreesXmlEquals("<doc><p>1ba2</p><p>34</p></doc>", d1)

            collectJobs.forEach(Job::cancel)
        }
    }

    @Test
    fun test_concurrent_deletions() {
        withTwoClientsAndDocuments { c1, c2, d1, d2, _ ->
            repeat(10) { repeat ->
                d1.updateAsync { root, _ ->
                    root.setNewTree(
                        "t",
                        element("doc") {
                            repeat(100) {
                                text { "1" }
                            }
                        },
                    )
                }.await()

                while (d1.toJson() != d2.toJson()) {
                    delay(100)
                }

                listOf(
                    launch {
                        c1.changeSyncMode(d1, RealtimePushOnly)
                        d1.updateAsync { root, _ ->
                            val tree = root.getAs<JsonTree>("t")
                            val size = (tree.rootTreeNode as JsonTree.ElementNode).children.size
                            if (size > 99) {
                                tree.editByPath(
                                    listOf(99),
                                    listOf(100),
                                )
                            }
                        }.await()
                        c1.changeSyncMode(d1, Realtime)
                        delay(10)

                        c1.changeSyncMode(d1, RealtimePushOnly)
                        d1.updateAsync { root, _ ->
                            val tree = root.getAs<JsonTree>("t")
                            val size = (tree.rootTreeNode as JsonTree.ElementNode).children.size
                            if (size > 31) {
                                tree.editByPath(
                                    listOf(30),
                                    listOf(99.coerceAtMost(size)),
                                )
                            }
                        }.await()
                        c1.changeSyncMode(d1, Realtime)
                        delay(10)

                        c1.changeSyncMode(d1, RealtimePushOnly)
                        d1.updateAsync { root, _ ->
                            val tree = root.getAs<JsonTree>("t")
                            val size = (tree.rootTreeNode as JsonTree.ElementNode).children.size
                            if (size > 0) {
                                tree.editByPath(
                                    listOf(0),
                                    listOf(30.coerceAtMost(size)),
                                )
                            }
                        }.await()
                        c1.changeSyncMode(d1, Realtime)
                    },
                    launch {
                        repeat(100) {
                            c2.changeSyncMode(d2, RealtimePushOnly)
                            d2.updateAsync { root, _ ->
                                val tree = root.getAs<JsonTree>("t")
                                val size = (tree.rootTreeNode as JsonTree.ElementNode).children.size
                                if (size > 0) {
                                    tree.editByPath(
                                        listOf((100 - it - 1).coerceIn(0 until size)),
                                        listOf((100 - it).coerceIn(1..size)),
                                    )
                                }
                            }.await()
                            c2.changeSyncMode(d2, Realtime)
                            delay(10)
                        }
                    },
                ).joinAll()

                suspend fun checkEmpty(document: Document): Boolean {
                    return (
                        document.getRoot()
                            .getAs<JsonTree>("t").rootTreeNode as JsonTree.ElementNode
                        ).children.isEmpty()
                }

                withTimeoutOrNull(15_000) {
                    while (!checkEmpty(d1) || !checkEmpty(d2)) {
                        delay(100)
                    }
                } ?: run {
                    error(
                        "empty check failed on ${repeat + 1}th test\n" +
                            "d1: ${d1.toJson()}\nd2: ${d2.toJson()}",
                    )
                }

                assertTrue(checkEmpty(d1))
                assertTrue(checkEmpty(d2))

                listOf(
                    launch {
                        d1.updateAsync { root, _ ->
                            val tree = root.getAs<JsonTree>("t")
                            tree.editByPath(
                                listOf(0),
                                listOf(0),
                                text { "0" },
                            )
                        }.await()
                    },
                    launch {
                        d2.updateAsync { root, _ ->
                            val tree = root.getAs<JsonTree>("t")
                            tree.editByPath(
                                listOf(0),
                                listOf(0),
                                text { "2" },
                            )
                        }.await()
                    },
                ).joinAll()

                withTimeoutOrNull(15_000) {
                    while (d1.toJson() != d2.toJson()) {
                        delay(100)
                    }
                } ?: run {
                    error("failed on ${repeat + 1}th test\nd1: ${d1.toJson()}\nd2: ${d2.toJson()}")
                }

                assertFalse(checkEmpty(d1))
                assertFalse(checkEmpty(d2))

                assertEquals(d1.toJson(), d2.toJson())
            }
        }
    }

    @Test
    fun test_not_include_changes_from_push_only_after_switching_to_realtime() {
        runBlocking {
            val c1 = createClient()
            c1.activateAsync().await()

            // 01. cli attach to the document having counter.
            val docKey = UUID.randomUUID().toString().toDocKey()
            val d1 = Document(docKey)
            c1.attachAsync(d1, syncMode = Manual).await()

            // 02. cli update the document with creating a counter
            //     and sync with push-pull mode: CP(1, 1) -> CP(2, 2)
            d1.updateAsync { root, _ ->
                root.setNewCounter("counter", 0)
            }.await()

            var checkPoint = d1.checkPoint
            assertEquals(1u, checkPoint.clientSeq)
            assertEquals(1, checkPoint.serverSeq)

            c1.syncAsync().await()
            checkPoint = d1.checkPoint
            assertEquals(2u, checkPoint.clientSeq)
            assertEquals(2, checkPoint.serverSeq)

            // 03. cli update the document with increasing the counter(0 -> 1)
            //     and sync with push-only mode: CP(2, 2) -> CP(3, 2)
            val d1Events = mutableListOf<Document.Event>()
            val collectJob = launch(start = CoroutineStart.UNDISPATCHED) {
                d1.events.filterIsInstance<SyncStatusChanged>().collect(d1Events::add)
            }
            d1.updateAsync { root, _ ->
                root.getAs<JsonCounter>("counter").increase(1)
            }.await()
            var changePack = d1.createChangePack()
            assertEquals(1, changePack.changes.size)
            c1.changeSyncMode(d1, RealtimePushOnly)
            withTimeout(GENERAL_TIMEOUT) {
                while (d1Events.firstOrNull() !is SyncStatusChanged.Synced) {
                    delay(50)
                }
            }
            checkPoint = d1.checkPoint
            assertEquals(3u, checkPoint.clientSeq)
            assertEquals(2, checkPoint.serverSeq)
            c1.changeSyncMode(d1, Manual)

            // 04. cli update the document with increasing the counter(1 -> 2)
            //     and sync with push-pull mode. CP(3, 2) -> CP(4, 4)
            d1.updateAsync { root, _ ->
                root.getAs<JsonCounter>("counter").increase(1)
            }.await()

            // The previous increase(0 -> 1) is already pushed to the server,
            // so the ChangePack of the request only has the increase(1 -> 2).
            changePack = d1.createChangePack()
            assertEquals(1, changePack.changes.size)

            c1.syncAsync().await()
            checkPoint = d1.checkPoint
            assertEquals(4u, checkPoint.clientSeq)
            assertEquals(4, checkPoint.serverSeq)
            assertEquals(2, d1.getRoot().getAs<JsonCounter>("counter").value)

            collectJob.cancel()
            c1.detachAsync(d1).await()
            c1.deactivateAsync().await()
            c1.close()
            d1.close()
        }
    }

    @Test
<<<<<<< HEAD
    fun test_prevent_remote_changes_in_sync_off() {
        withTwoClientsAndDocuments { c1, c2, d1, d2, _ ->
            val d1Events = mutableListOf<Document.Event>()
            val d2Events = mutableListOf<Document.Event>()
            val collectJobs = listOf(
                launch(start = CoroutineStart.UNDISPATCHED) {
                    d1.events.filter { it is RemoteChange || it is LocalChange }
                        .collect(d1Events::add)
                },
                launch(start = CoroutineStart.UNDISPATCHED) {
                    d2.events.filter { it is RemoteChange || it is LocalChange }
                        .collect(d2Events::add)
=======
    fun test_avoid_unnecessary_syncs_in_push_only() {
        withTwoClientsAndDocuments { c1, _, d1, d2, _ ->
            val d1SyncEvents = mutableListOf<SyncStatusChanged>()
            val d2SyncEvents = mutableListOf<SyncStatusChanged>()
            val collectJobs = listOf(
                launch(start = CoroutineStart.UNDISPATCHED) {
                    d1.events.filterIsInstance<SyncStatusChanged>().collect(d1SyncEvents::add)
                },
                launch(start = CoroutineStart.UNDISPATCHED) {
                    d2.events.filterIsInstance<SyncStatusChanged>().collect(d2SyncEvents::add)
>>>>>>> f2f95506
                },
            )

            d1.updateAsync { root, _ ->
<<<<<<< HEAD
                root.setNewTree(
                    "t",
                    element("doc") {
                        element("p") { text { "12" } }
                        element("p") { text { "34" } }
                    },
                )
            }.await()

            withTimeout(GENERAL_TIMEOUT) {
                while (d2Events.isEmpty()) {
                    delay(50)
                }
            }
            assertIs<RemoteChange>(d2Events.first())
            assertTreesXmlEquals("<doc><p>12</p><p>34</p></doc>", d1, d2)

            d1.updateAsync { root, _ ->
                root.rootTree().edit(2, 2, text { "a" })
            }.await()
            c1.syncAsync().await()

            // Simulate the situation in the runSyncLoop where a pushpull request has been sent
            // but a response has not yet been received.
            d2Events.clear()
            val deferred = c2.syncAsync()
            c2.changeSyncMode(d2, RealtimeSyncOff)
            deferred.await()

            // In push-only mode, remote-change events should not occur.
            d2Events.clear()
            c2.changeSyncMode(d2, RealtimeSyncOff)

            delay(100) // Keep the sync-off state.
            assertTrue(d2Events.none { it is RemoteChange })

            c2.changeSyncMode(d2, Realtime)

            d2.updateAsync { root, _ ->
                root.rootTree().edit(2, 2, text { "b" })
            }.await()

            withTimeout(GENERAL_TIMEOUT) {
                while (d1Events.size < 3) {
                    delay(50)
                }
            }
            assertIs<RemoteChange>(d1Events.last())
            assertTreesXmlEquals("<doc><p>1ba2</p><p>34</p></doc>", d1)
=======
                root.setNewText("t").edit(0, 0, "a")
            }.await()

            withTimeout(GENERAL_TIMEOUT) {
                while (d2SyncEvents.isEmpty()) {
                    delay(50)
                }
            }

            fun JsonObject.rootText() = getAs<JsonText>("t")

            assertIs<SyncStatusChanged.Synced>(d2SyncEvents.last())
            assertEquals("a", d1.getRoot().rootText().toString())
            assertEquals("a", d2.getRoot().rootText().toString())

            d1SyncEvents.clear()
            c1.changeSyncMode(d1, RealtimePushOnly)
            d2.updateAsync { root, _ ->
                root.rootText().edit(1, 1, "b")
            }.await()

            withTimeout(GENERAL_TIMEOUT) {
                while (d2SyncEvents.size < 2) {
                    delay(50)
                }
            }
            assertIs<SyncStatusChanged.Synced>(d2SyncEvents.last())

            d2.updateAsync { root, _ ->
                root.rootText().edit(2, 2, "c")
            }.await()

            withTimeout(GENERAL_TIMEOUT) {
                while (d2SyncEvents.size < 3) {
                    delay(50)
                }
            }
            assertIs<SyncStatusChanged.Synced>(d2SyncEvents.last())

            assertTrue(d1SyncEvents.isEmpty())
            c1.changeSyncMode(d1, Realtime)

            withTimeout(GENERAL_TIMEOUT) {
                while (d1SyncEvents.isEmpty()) {
                    delay(50)
                }
            }
            assertIs<SyncStatusChanged.Synced>(d1SyncEvents.last())
            assertEquals("abc", d1.getRoot().rootText().toString())
            assertEquals("abc", d2.getRoot().rootText().toString())
>>>>>>> f2f95506

            collectJobs.forEach(Job::cancel)
        }
    }
}<|MERGE_RESOLUTION|>--- conflicted
+++ resolved
@@ -701,7 +701,76 @@
     }
 
     @Test
-<<<<<<< HEAD
+    fun test_avoid_unnecessary_syncs_in_push_only() {
+        withTwoClientsAndDocuments { c1, _, d1, d2, _ ->
+            val d1SyncEvents = mutableListOf<SyncStatusChanged>()
+            val d2SyncEvents = mutableListOf<SyncStatusChanged>()
+            val collectJobs = listOf(
+                launch(start = CoroutineStart.UNDISPATCHED) {
+                    d1.events.filterIsInstance<SyncStatusChanged>().collect(d1SyncEvents::add)
+                },
+                launch(start = CoroutineStart.UNDISPATCHED) {
+                    d2.events.filterIsInstance<SyncStatusChanged>().collect(d2SyncEvents::add)
+                },
+            )
+
+            d1.updateAsync { root, _ ->
+                root.setNewText("t").edit(0, 0, "a")
+            }.await()
+
+            withTimeout(GENERAL_TIMEOUT) {
+                while (d2SyncEvents.isEmpty()) {
+                    delay(50)
+                }
+            }
+
+            fun JsonObject.rootText() = getAs<JsonText>("t")
+
+            assertIs<SyncStatusChanged.Synced>(d2SyncEvents.last())
+            assertEquals("a", d1.getRoot().rootText().toString())
+            assertEquals("a", d2.getRoot().rootText().toString())
+
+            d1SyncEvents.clear()
+            c1.changeSyncMode(d1, RealtimePushOnly)
+            d2.updateAsync { root, _ ->
+                root.rootText().edit(1, 1, "b")
+            }.await()
+
+            withTimeout(GENERAL_TIMEOUT) {
+                while (d2SyncEvents.size < 2) {
+                    delay(50)
+                }
+            }
+            assertIs<SyncStatusChanged.Synced>(d2SyncEvents.last())
+
+            d2.updateAsync { root, _ ->
+                root.rootText().edit(2, 2, "c")
+            }.await()
+
+            withTimeout(GENERAL_TIMEOUT) {
+                while (d2SyncEvents.size < 3) {
+                    delay(50)
+                }
+            }
+            assertIs<SyncStatusChanged.Synced>(d2SyncEvents.last())
+
+            assertTrue(d1SyncEvents.isEmpty())
+            c1.changeSyncMode(d1, Realtime)
+
+            withTimeout(GENERAL_TIMEOUT) {
+                while (d1SyncEvents.isEmpty()) {
+                    delay(50)
+                }
+            }
+            assertIs<SyncStatusChanged.Synced>(d1SyncEvents.last())
+            assertEquals("abc", d1.getRoot().rootText().toString())
+            assertEquals("abc", d2.getRoot().rootText().toString())
+
+            collectJobs.forEach(Job::cancel)
+        }
+    }
+
+    @Test
     fun test_prevent_remote_changes_in_sync_off() {
         withTwoClientsAndDocuments { c1, c2, d1, d2, _ ->
             val d1Events = mutableListOf<Document.Event>()
@@ -714,23 +783,10 @@
                 launch(start = CoroutineStart.UNDISPATCHED) {
                     d2.events.filter { it is RemoteChange || it is LocalChange }
                         .collect(d2Events::add)
-=======
-    fun test_avoid_unnecessary_syncs_in_push_only() {
-        withTwoClientsAndDocuments { c1, _, d1, d2, _ ->
-            val d1SyncEvents = mutableListOf<SyncStatusChanged>()
-            val d2SyncEvents = mutableListOf<SyncStatusChanged>()
-            val collectJobs = listOf(
-                launch(start = CoroutineStart.UNDISPATCHED) {
-                    d1.events.filterIsInstance<SyncStatusChanged>().collect(d1SyncEvents::add)
-                },
-                launch(start = CoroutineStart.UNDISPATCHED) {
-                    d2.events.filterIsInstance<SyncStatusChanged>().collect(d2SyncEvents::add)
->>>>>>> f2f95506
                 },
             )
 
             d1.updateAsync { root, _ ->
-<<<<<<< HEAD
                 root.setNewTree(
                     "t",
                     element("doc") {
@@ -780,58 +836,6 @@
             }
             assertIs<RemoteChange>(d1Events.last())
             assertTreesXmlEquals("<doc><p>1ba2</p><p>34</p></doc>", d1)
-=======
-                root.setNewText("t").edit(0, 0, "a")
-            }.await()
-
-            withTimeout(GENERAL_TIMEOUT) {
-                while (d2SyncEvents.isEmpty()) {
-                    delay(50)
-                }
-            }
-
-            fun JsonObject.rootText() = getAs<JsonText>("t")
-
-            assertIs<SyncStatusChanged.Synced>(d2SyncEvents.last())
-            assertEquals("a", d1.getRoot().rootText().toString())
-            assertEquals("a", d2.getRoot().rootText().toString())
-
-            d1SyncEvents.clear()
-            c1.changeSyncMode(d1, RealtimePushOnly)
-            d2.updateAsync { root, _ ->
-                root.rootText().edit(1, 1, "b")
-            }.await()
-
-            withTimeout(GENERAL_TIMEOUT) {
-                while (d2SyncEvents.size < 2) {
-                    delay(50)
-                }
-            }
-            assertIs<SyncStatusChanged.Synced>(d2SyncEvents.last())
-
-            d2.updateAsync { root, _ ->
-                root.rootText().edit(2, 2, "c")
-            }.await()
-
-            withTimeout(GENERAL_TIMEOUT) {
-                while (d2SyncEvents.size < 3) {
-                    delay(50)
-                }
-            }
-            assertIs<SyncStatusChanged.Synced>(d2SyncEvents.last())
-
-            assertTrue(d1SyncEvents.isEmpty())
-            c1.changeSyncMode(d1, Realtime)
-
-            withTimeout(GENERAL_TIMEOUT) {
-                while (d1SyncEvents.isEmpty()) {
-                    delay(50)
-                }
-            }
-            assertIs<SyncStatusChanged.Synced>(d1SyncEvents.last())
-            assertEquals("abc", d1.getRoot().rootText().toString())
-            assertEquals("abc", d2.getRoot().rootText().toString())
->>>>>>> f2f95506
 
             collectJobs.forEach(Job::cancel)
         }
