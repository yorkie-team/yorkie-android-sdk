--- conflicted
+++ resolved
@@ -7,13 +7,8 @@
 /**
  * [RgaTreeList] is replicated growable array.
  */
-<<<<<<< HEAD
 internal class RgaTreeList private constructor() : Iterable<RgaTreeList.RgaTreeListNode> {
     private val dummyHead = RgaTreeListNode(Primitive.of(1, InitialTimeTicket)).apply {
-=======
-internal class RgaTreeList : Iterable<RgaTreeList.RgaTreeListNode> {
-    val dummyHead = RgaTreeListNode(Primitive.of(1, InitialTimeTicket)).apply {
->>>>>>> f4f93028
         value.removedAt = InitialTimeTicket
     }
     var last: RgaTreeListNode = dummyHead
@@ -206,6 +201,7 @@
             }
         }
     }
+
     companion object {
         fun create(): RgaTreeList {
             return RgaTreeList()
