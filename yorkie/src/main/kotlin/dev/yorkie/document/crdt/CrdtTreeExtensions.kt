package dev.yorkie.document.crdt

/**
 * Converts the given node to XML.
 */
internal fun CrdtTreeNode.toXml(): String {
    return if (isText) {
        value
    } else {
        val attrs = attributesToXml.let { if (it.isNotEmpty()) " $it" else it }
        val children = children.joinToString("") { it.toXml() }
        "<$type$attrs>$children</$type>"
    }
}

/**
 * Converts the given node to JSON.
 */
internal fun CrdtTreeNode.toTreeNode(): TreeNode {
    return if (isText) {
        TreeNode(type, value = value)
    } else {
<<<<<<< HEAD
        TreeNode(type, children.map { it.toTreeNode() }, attributes = attributes)
=======
        TreeNode(type, children.map(CrdtTreeNode::toTreeNode), attributes = attributes)
>>>>>>> 6782b5cf
    }
}<|MERGE_RESOLUTION|>--- conflicted
+++ resolved
@@ -20,10 +20,6 @@
     return if (isText) {
         TreeNode(type, value = value)
     } else {
-<<<<<<< HEAD
-        TreeNode(type, children.map { it.toTreeNode() }, attributes = attributes)
-=======
         TreeNode(type, children.map(CrdtTreeNode::toTreeNode), attributes = attributes)
->>>>>>> 6782b5cf
     }
 }