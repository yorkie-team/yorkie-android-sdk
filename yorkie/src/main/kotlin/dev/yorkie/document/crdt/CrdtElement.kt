package dev.yorkie.document.crdt

import dev.yorkie.document.json.JsonStringifier.toJsonString
import dev.yorkie.document.time.TimeTicket
import dev.yorkie.document.time.TimeTicket.Companion.compareTo

/**
 * [CrdtElement] represents element type containing logical clock.
 */
<<<<<<< HEAD
internal abstract class CrdtElement(
    val createdAt: TimeTicket,
    movedAt: TimeTicket? = null,
    var removedAt: TimeTicket? = null,
) {
=======
@Suppress("PropertyName")
internal abstract class CrdtElement {
    abstract val createdAt: TimeTicket
    protected abstract var _movedAt: TimeTicket?
    protected abstract var _removedAt: TimeTicket?

>>>>>>> 7dd00c6a
    val id: TimeTicket
        get() = createdAt

    var movedAt: TimeTicket?
        get() = _movedAt
        private set(value) {
            _movedAt = value
        }

    var removedAt: TimeTicket?
        get() = _removedAt
        private set(value) {
            _removedAt = value
        }

    val isRemoved: Boolean
        get() = removedAt != null

    fun move(movedAt: TimeTicket?): Boolean {
        if (movedAt > this.movedAt) {
            this.movedAt = movedAt
            return true
        }
        return false
    }

    fun remove(removedAt: TimeTicket?): Boolean {
        if (createdAt < removedAt && this.removedAt < removedAt) {
            this.removedAt = removedAt
            return true
        }
        return false
    }

<<<<<<< HEAD
    public fun toJson(): String {
        return toJsonString()
    }
=======
    abstract fun toJson(): String
>>>>>>> 7dd00c6a

    abstract fun deepCopy(): CrdtElement
}<|MERGE_RESOLUTION|>--- conflicted
+++ resolved
@@ -7,20 +7,11 @@
 /**
  * [CrdtElement] represents element type containing logical clock.
  */
-<<<<<<< HEAD
 internal abstract class CrdtElement(
     val createdAt: TimeTicket,
     movedAt: TimeTicket? = null,
     var removedAt: TimeTicket? = null,
 ) {
-=======
-@Suppress("PropertyName")
-internal abstract class CrdtElement {
-    abstract val createdAt: TimeTicket
-    protected abstract var _movedAt: TimeTicket?
-    protected abstract var _removedAt: TimeTicket?
-
->>>>>>> 7dd00c6a
     val id: TimeTicket
         get() = createdAt
 
@@ -55,13 +46,9 @@
         return false
     }
 
-<<<<<<< HEAD
     public fun toJson(): String {
         return toJsonString()
     }
-=======
-    abstract fun toJson(): String
->>>>>>> 7dd00c6a
 
     abstract fun deepCopy(): CrdtElement
 }